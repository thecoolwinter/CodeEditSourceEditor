--- conflicted
+++ resolved
@@ -44,7 +44,6 @@
 - [ ] Agda
 - [ ] Bash
 - [x] C
-- [ ] Clojure
 - [ ] C++
 - [ ] C#
 - [ ] CodeQL
@@ -54,34 +53,24 @@
 - [ ] Haskell
 - [x] HTML
 - [x] Java
-<<<<<<< HEAD
-- [ ] JavaScript
+- [x] JavaScript
 - [ ] JSDoc
-=======
-- [x] JavaScript
->>>>>>> e336c13c
 - [x] JSON
 - [ ] Julia
 - [ ] OCaml
 - [ ] Markdown
-<<<<<<< HEAD
-- [ ] Plain Text
+- [x] Plain Text
 - [ ] Perl
-- [ ] PHP
-=======
 - [x] PHP
->>>>>>> e336c13c
 - [x] Python
 - [ ] Regex
 - [x] Ruby
 - [x] Rust
-- [ ] Sass
 - [ ] Scala
 - [ ] Sql
 - [x] Swift
 - [ ] Toml
 - [ ] TypeScript
-- [ ] Xml
 - [ ] Verilog
 - [x] YAML
 
