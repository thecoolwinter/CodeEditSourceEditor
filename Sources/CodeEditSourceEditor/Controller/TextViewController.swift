//
//  TextViewController.swift
//  CodeEditSourceEditor
//
//  Created by Khan Winter on 6/25/23.
//

import AppKit
import CodeEditTextView
import CodeEditLanguages
import SwiftUI
import Combine
import TextFormation

/// # TextViewController
/// 
/// A view controller class for managing a source editor. Uses ``CodeEditTextView/TextView`` for input and rendering,
/// tree-sitter for syntax highlighting, and TextFormation for live editing completions.
public class TextViewController: NSViewController {
    // swiftlint:disable:next line_length
    public static let cursorPositionUpdatedNotification: Notification.Name = .init("TextViewController.cursorPositionNotification")

    // MARK: - Views and Child VCs

    weak var findViewController: FindViewController?

    var scrollView: NSScrollView!
    var textView: TextView!
    var gutterView: GutterView!
    var minimapView: MinimapView!

    /// The reformatting guide view
<<<<<<< HEAD
    var reformattingGuideView: ReformattingGuideView!
=======
    var guideView: ReformattingGuideView! {
        didSet {
            if let oldValue = oldValue {
                oldValue.removeFromSuperview()
            }
        }
    }
>>>>>>> c2fdc981

    var minimapXConstraint: NSLayoutConstraint?

    var _undoManager: CEUndoManager!
    var systemAppearance: NSAppearance.Name?

    var localEvenMonitor: Any?
    var isPostingCursorNotification: Bool = false

<<<<<<< HEAD
    // MARK: - Public Variables

    /// Passthrough value for the `textView`s string
    public var text: String {
        get {
            textView.string
        }
        set {
            self.setText(newValue)
        }
=======
    /// Middleman between the text view to our invisible characters config, with knowledge of things like the
    /// user's theme and indent option to help correctly draw invisible character placeholders.
    var invisibleCharactersCoordinator: InvisibleCharactersCoordinator

    /// The string contents.
    public var string: String {
        textView.string
>>>>>>> c2fdc981
    }

    /// The associated `CodeLanguage`
    public var language: CodeLanguage {
        didSet {
            highlighter?.setLanguage(language: language)
            setUpTextFormation()
        }
    }

    /// The configuration for the editor, when updated will automatically update the controller to reflect the new
    /// configuration.
    public var configuration: SourceEditorConfiguration {
        didSet {
<<<<<<< HEAD
            configuration.didSetOnController(controller: self, oldConfig: oldValue)
        }
    }

    /// The current cursors' positions ordered by the location of the cursor.
    internal(set) public var cursorPositions: [CursorPosition] = []

    /// The provided highlight provider.
    public var highlightProviders: [HighlightProviding]

    // MARK: - Config Helpers

    /// The font to use in the `textView`
    public var font: NSFont { configuration.appearance.font }

    /// The  ``EditorTheme`` used for highlighting.
    public var theme: EditorTheme { configuration.appearance.theme }
=======
            textView.font = font
            invisibleCharactersCoordinator.font = font
            highlighter?.invalidate()
        }
    }

    /// The associated `Theme` used for highlighting.
    public var theme: EditorTheme {
        didSet {
            textView.layoutManager.setNeedsLayout()
            textView.textStorage.setAttributes(
                attributesFor(nil),
                range: NSRange(location: 0, length: textView.textStorage.length)
            )
            textView.selectionManager.selectedLineBackgroundColor = theme.selection
            highlighter?.invalidate()
            gutterView.textColor = theme.text.color.withAlphaComponent(0.35)
            gutterView.selectedLineTextColor = theme.text.color
            minimapView.setTheme(theme)
            guideView?.setTheme(theme)
            invisibleCharactersCoordinator.theme = theme
        }
    }
>>>>>>> c2fdc981

    /// The visual width of tab characters in the text view measured in number of spaces.
    public var tabWidth: Int { configuration.appearance.tabWidth }

    /// The behavior to use when the tab key is pressed.
<<<<<<< HEAD
    public var indentOption: IndentOption { configuration.behavior.indentOption }
=======
    public var indentOption: IndentOption {
        didSet {
            setUpTextFormation()
            invisibleCharactersCoordinator.indentOption = indentOption
        }
    }
>>>>>>> c2fdc981

    /// A multiplier for setting the line height. Defaults to `1.0`
    public var lineHeightMultiple: CGFloat { configuration.appearance.lineHeightMultiple }

    /// Whether lines wrap to the width of the editor
    public var wrapLines: Bool { configuration.appearance.wrapLines }

    /// The editorOverscroll to use for the textView over scroll
    ///
    /// Measured in a percentage of the view's total height, meaning a `0.3` value will result in overscroll
    /// of 1/3 of the view.
    public var editorOverscroll: CGFloat { configuration.layout.editorOverscroll }

    /// Whether the code editor should use the theme background color or be transparent
    public var useThemeBackground: Bool { configuration.appearance.useThemeBackground }

    /// Optional insets to offset the text view and find panel in the scroll view by.
    public var contentInsets: NSEdgeInsets? { configuration.layout.contentInsets }

    /// An additional amount to inset text by. Horizontal values are ignored.
    ///
    /// This value does not affect decorations like the find panel, but affects things that are relative to text, such
    /// as line numbers and of course the text itself.
    public var additionalTextInsets: NSEdgeInsets? { configuration.layout.additionalTextInsets }

    /// Whether or not text view is editable by user
    public var isEditable: Bool { configuration.behavior.isEditable }

    /// Whether or not text view is selectable by user
    public var isSelectable: Bool { configuration.behavior.isSelectable }

    /// A multiplier that determines the amount of space between characters. `1.0` indicates no space,
    /// `2.0` indicates one character of space between other characters.
    public var letterSpacing: Double { configuration.appearance.letterSpacing }

    /// The type of highlight to use when highlighting bracket pairs. Leave as `nil` to disable highlighting.
    public var bracketPairEmphasis: BracketPairEmphasis? { configuration.appearance.bracketPairEmphasis }

    /// The column at which to show the reformatting guide
    public var reformatAtColumn: Int { configuration.behavior.reformatAtColumn }

    /// If true, uses the system cursor on macOS 14 or greater.
    public var useSystemCursor: Bool { configuration.appearance.useSystemCursor }

    /// Toggle the visibility of the gutter view in the editor.
    public var showGutter: Bool { configuration.peripherals.showGutter }

    /// Toggle the visibility of the minimap view in the editor.
    public var showMinimap: Bool { configuration.peripherals.showMinimap }

    /// Toggle the visibility of the reformatting guide in the editor.
    public var showReformattingGuide: Bool { configuration.peripherals.showReformattingGuide }

    // MARK: - Internal Variables

    var textCoordinators: [WeakCoordinator] = []

    var highlighter: Highlighter?

    /// The tree sitter client managed by the source editor.
    ///
    /// This will be `nil` if another highlighter provider is passed to the source editor.
    internal(set) public var treeSitterClient: TreeSitterClient?

    package var fontCharWidth: CGFloat { (" " as NSString).size(withAttributes: [.font: font]).width }

    /// Filters used when applying edits..
    internal var textFilters: [TextFormation.Filter] = []

    internal var cancellables = Set<AnyCancellable>()

    /// The trailing inset for the editor. Grows when line wrapping is disabled or when the minimap is shown.
    package var textViewTrailingInset: CGFloat {
        // See https://github.com/CodeEditApp/CodeEditTextView/issues/66
        // wrapLines ? 1 : 48
        (minimapView?.isHidden ?? false) ? 0 : (minimapView?.frame.width ?? 0.0)
    }

    package var textViewInsets: HorizontalEdgeInsets {
        HorizontalEdgeInsets(
            left: showGutter ? gutterView.gutterWidth : 0.0,
            right: textViewTrailingInset
        )
    }

<<<<<<< HEAD
    // MARK: Init

    public init(
=======
    /// The column at which to show the reformatting guide
    public var reformatAtColumn: Int = 80 {
        didSet {
            if let guideView = self.guideView {
                guideView.setColumn(reformatAtColumn)
                guideView.updatePosition(in: textView)
                guideView.needsDisplay = true
            }
        }
    }

    /// Whether to show the reformatting guide
    public var showReformattingGuide: Bool = false {
        didSet {
            if let guideView = self.guideView {
                guideView.setVisible(showReformattingGuide)
                guideView.updatePosition(in: textView)
                guideView.needsDisplay = true
            }
        }
    }

    /// Configuration for drawing invisible characters.
    ///
    /// See ``InvisibleCharactersConfig`` for more details.
    public var invisibleCharactersConfig: InvisibleCharactersConfig {
        get {
            invisibleCharactersCoordinator.config
        }
        set {
            invisibleCharactersCoordinator.config = newValue
        }
    }

    /// A set of characters the editor should draw with a small red border.
    ///
    /// Indicates characters that the user may not have meant to insert, such as a zero-width space: `(0x200D)` or a
    /// non-standard quote character: `“ (0x201C)`.
    public var warningCharacters: Set<UInt16> {
        get {
            invisibleCharactersCoordinator.warningCharacters
        }
        set {
            invisibleCharactersCoordinator.warningCharacters = newValue
        }
    }

    // MARK: Init

    // Disabling function body length warning for now. There's an open issue for combining a lot of these parameters
    // into a single config object.

    init( // swiftlint:disable:this function_body_length
>>>>>>> c2fdc981
        string: String,
        language: CodeLanguage,
        config: SourceEditorConfiguration,
        cursorPositions: [CursorPosition],
        highlightProviders: [HighlightProviding] = [TreeSitterClient()],
        undoManager: CEUndoManager? = nil,
<<<<<<< HEAD
        coordinators: [TextViewCoordinator] = []
=======
        coordinators: [TextViewCoordinator] = [],
        showMinimap: Bool,
        reformatAtColumn: Int = 80,
        showReformattingGuide: Bool = false,
        invisibleCharactersConfig: InvisibleCharactersConfig = .empty,
        warningCharacters: Set<UInt16> = []
>>>>>>> c2fdc981
    ) {
        self.language = language
        self.configuration = config
        self.cursorPositions = cursorPositions
        self.highlightProviders = highlightProviders
        self._undoManager = undoManager
<<<<<<< HEAD

        super.init(nibName: nil, bundle: nil)

=======
        self.showMinimap = showMinimap
        self.reformatAtColumn = reformatAtColumn
        self.showReformattingGuide = showReformattingGuide
        self.invisibleCharactersCoordinator = InvisibleCharactersCoordinator(
            config: invisibleCharactersConfig,
            warningCharacters: warningCharacters,
            indentOption: indentOption,
            theme: theme,
            font: font
        )

        super.init(nibName: nil, bundle: nil)

        let platformGuardedSystemCursor: Bool = if #available(macOS 14, *) {
            useSystemCursor
        } else {
            false
        }

>>>>>>> c2fdc981
        if let idx = highlightProviders.firstIndex(where: { $0 is TreeSitterClient }),
           let client = highlightProviders[idx] as? TreeSitterClient {
            self.treeSitterClient = client
        }

        self.textView = TextView(
            string: string,
            font: font,
            textColor: theme.text.color,
            lineHeightMultiplier: lineHeightMultiple,
            wrapLines: wrapLines,
            isEditable: isEditable,
            isSelectable: isSelectable,
            letterSpacing: letterSpacing,
            useSystemCursor: useSystemCursor,
            delegate: self
        )

<<<<<<< HEAD
=======
        textView.layoutManager.invisibleCharacterDelegate = invisibleCharactersCoordinator

        // Initialize guide view
        self.guideView = ReformattingGuideView(column: reformatAtColumn, isVisible: showReformattingGuide, theme: theme)

>>>>>>> c2fdc981
        coordinators.forEach {
            $0.prepareCoordinator(controller: self)
        }
    }

    required init?(coder: NSCoder) {
        fatalError("init(coder:) has not been implemented")
    }

    /// Set the contents of the editor.
    /// - Parameter text: The new contents of the editor.
    public func setText(_ text: String) {
        self.textView.setText(text)
        self.setUpHighlighter()
        self.gutterView.setNeedsDisplay(self.gutterView.frame)
    }

    // MARK: Paragraph Style

    /// A default `NSParagraphStyle` with a set `lineHeight`
    package lazy var paragraphStyle: NSMutableParagraphStyle = generateParagraphStyle()

    override public func viewWillAppear() {
        super.viewWillAppear()
        // The calculation this causes cannot be done until the view knows it's final position
        updateTextInsets()
        minimapView.layout()
    }

    deinit {
        if let highlighter {
            textView.removeStorageDelegate(highlighter)
        }
        highlighter = nil
        highlightProviders.removeAll()
        textCoordinators.values().forEach {
            $0.destroy()
        }
        textCoordinators.removeAll()
        NotificationCenter.default.removeObserver(self)
        cancellables.forEach { $0.cancel() }
        if let localEvenMonitor {
            NSEvent.removeMonitor(localEvenMonitor)
        }
        localEvenMonitor = nil
    }
} // swiftlint:disable:this file_length<|MERGE_RESOLUTION|>--- conflicted
+++ resolved
@@ -30,17 +30,7 @@
     var minimapView: MinimapView!
 
     /// The reformatting guide view
-<<<<<<< HEAD
     var reformattingGuideView: ReformattingGuideView!
-=======
-    var guideView: ReformattingGuideView! {
-        didSet {
-            if let oldValue = oldValue {
-                oldValue.removeFromSuperview()
-            }
-        }
-    }
->>>>>>> c2fdc981
 
     var minimapXConstraint: NSLayoutConstraint?
 
@@ -50,7 +40,6 @@
     var localEvenMonitor: Any?
     var isPostingCursorNotification: Bool = false
 
-<<<<<<< HEAD
     // MARK: - Public Variables
 
     /// Passthrough value for the `textView`s string
@@ -61,15 +50,6 @@
         set {
             self.setText(newValue)
         }
-=======
-    /// Middleman between the text view to our invisible characters config, with knowledge of things like the
-    /// user's theme and indent option to help correctly draw invisible character placeholders.
-    var invisibleCharactersCoordinator: InvisibleCharactersCoordinator
-
-    /// The string contents.
-    public var string: String {
-        textView.string
->>>>>>> c2fdc981
     }
 
     /// The associated `CodeLanguage`
@@ -84,7 +64,6 @@
     /// configuration.
     public var configuration: SourceEditorConfiguration {
         didSet {
-<<<<<<< HEAD
             configuration.didSetOnController(controller: self, oldConfig: oldValue)
         }
     }
@@ -102,46 +81,12 @@
 
     /// The  ``EditorTheme`` used for highlighting.
     public var theme: EditorTheme { configuration.appearance.theme }
-=======
-            textView.font = font
-            invisibleCharactersCoordinator.font = font
-            highlighter?.invalidate()
-        }
-    }
-
-    /// The associated `Theme` used for highlighting.
-    public var theme: EditorTheme {
-        didSet {
-            textView.layoutManager.setNeedsLayout()
-            textView.textStorage.setAttributes(
-                attributesFor(nil),
-                range: NSRange(location: 0, length: textView.textStorage.length)
-            )
-            textView.selectionManager.selectedLineBackgroundColor = theme.selection
-            highlighter?.invalidate()
-            gutterView.textColor = theme.text.color.withAlphaComponent(0.35)
-            gutterView.selectedLineTextColor = theme.text.color
-            minimapView.setTheme(theme)
-            guideView?.setTheme(theme)
-            invisibleCharactersCoordinator.theme = theme
-        }
-    }
->>>>>>> c2fdc981
 
     /// The visual width of tab characters in the text view measured in number of spaces.
     public var tabWidth: Int { configuration.appearance.tabWidth }
 
     /// The behavior to use when the tab key is pressed.
-<<<<<<< HEAD
     public var indentOption: IndentOption { configuration.behavior.indentOption }
-=======
-    public var indentOption: IndentOption {
-        didSet {
-            setUpTextFormation()
-            invisibleCharactersCoordinator.indentOption = indentOption
-        }
-    }
->>>>>>> c2fdc981
 
     /// A multiplier for setting the line height. Defaults to `1.0`
     public var lineHeightMultiple: CGFloat { configuration.appearance.lineHeightMultiple }
@@ -227,112 +172,25 @@
         )
     }
 
-<<<<<<< HEAD
     // MARK: Init
 
     public init(
-=======
-    /// The column at which to show the reformatting guide
-    public var reformatAtColumn: Int = 80 {
-        didSet {
-            if let guideView = self.guideView {
-                guideView.setColumn(reformatAtColumn)
-                guideView.updatePosition(in: textView)
-                guideView.needsDisplay = true
-            }
-        }
-    }
-
-    /// Whether to show the reformatting guide
-    public var showReformattingGuide: Bool = false {
-        didSet {
-            if let guideView = self.guideView {
-                guideView.setVisible(showReformattingGuide)
-                guideView.updatePosition(in: textView)
-                guideView.needsDisplay = true
-            }
-        }
-    }
-
-    /// Configuration for drawing invisible characters.
-    ///
-    /// See ``InvisibleCharactersConfig`` for more details.
-    public var invisibleCharactersConfig: InvisibleCharactersConfig {
-        get {
-            invisibleCharactersCoordinator.config
-        }
-        set {
-            invisibleCharactersCoordinator.config = newValue
-        }
-    }
-
-    /// A set of characters the editor should draw with a small red border.
-    ///
-    /// Indicates characters that the user may not have meant to insert, such as a zero-width space: `(0x200D)` or a
-    /// non-standard quote character: `“ (0x201C)`.
-    public var warningCharacters: Set<UInt16> {
-        get {
-            invisibleCharactersCoordinator.warningCharacters
-        }
-        set {
-            invisibleCharactersCoordinator.warningCharacters = newValue
-        }
-    }
-
-    // MARK: Init
-
-    // Disabling function body length warning for now. There's an open issue for combining a lot of these parameters
-    // into a single config object.
-
-    init( // swiftlint:disable:this function_body_length
->>>>>>> c2fdc981
         string: String,
         language: CodeLanguage,
         config: SourceEditorConfiguration,
         cursorPositions: [CursorPosition],
         highlightProviders: [HighlightProviding] = [TreeSitterClient()],
         undoManager: CEUndoManager? = nil,
-<<<<<<< HEAD
         coordinators: [TextViewCoordinator] = []
-=======
-        coordinators: [TextViewCoordinator] = [],
-        showMinimap: Bool,
-        reformatAtColumn: Int = 80,
-        showReformattingGuide: Bool = false,
-        invisibleCharactersConfig: InvisibleCharactersConfig = .empty,
-        warningCharacters: Set<UInt16> = []
->>>>>>> c2fdc981
     ) {
         self.language = language
         self.configuration = config
         self.cursorPositions = cursorPositions
         self.highlightProviders = highlightProviders
         self._undoManager = undoManager
-<<<<<<< HEAD
 
         super.init(nibName: nil, bundle: nil)
 
-=======
-        self.showMinimap = showMinimap
-        self.reformatAtColumn = reformatAtColumn
-        self.showReformattingGuide = showReformattingGuide
-        self.invisibleCharactersCoordinator = InvisibleCharactersCoordinator(
-            config: invisibleCharactersConfig,
-            warningCharacters: warningCharacters,
-            indentOption: indentOption,
-            theme: theme,
-            font: font
-        )
-
-        super.init(nibName: nil, bundle: nil)
-
-        let platformGuardedSystemCursor: Bool = if #available(macOS 14, *) {
-            useSystemCursor
-        } else {
-            false
-        }
-
->>>>>>> c2fdc981
         if let idx = highlightProviders.firstIndex(where: { $0 is TreeSitterClient }),
            let client = highlightProviders[idx] as? TreeSitterClient {
             self.treeSitterClient = client
@@ -351,14 +209,8 @@
             delegate: self
         )
 
-<<<<<<< HEAD
-=======
         textView.layoutManager.invisibleCharacterDelegate = invisibleCharactersCoordinator
 
-        // Initialize guide view
-        self.guideView = ReformattingGuideView(column: reformatAtColumn, isVisible: showReformattingGuide, theme: theme)
-
->>>>>>> c2fdc981
         coordinators.forEach {
             $0.prepareCoordinator(controller: self)
         }
