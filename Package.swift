// swift-tools-version: 5.9
// The swift-tools-version declares the minimum version of Swift required to build this package.

import PackageDescription

let package = Package(
    name: "CodeEditSourceEditor",
    platforms: [.macOS(.v13)],
    products: [
        // A source editor with useful features for code editing.
        .library(
            name: "CodeEditSourceEditor",
            targets: ["CodeEditSourceEditor"]
        )
    ],
    dependencies: [
        // A fast, efficient, text view for code.
        .package(
<<<<<<< HEAD
            path: "../CodeEditTextView"
//            url: "https://github.com/CodeEditApp/CodeEditTextView.git",
//            from: "0.10.1"
=======
            url: "https://github.com/CodeEditApp/CodeEditTextView.git",
            from: "0.11.0"
>>>>>>> 1109665d
        ),
        // tree-sitter languages
        .package(
            url: "https://github.com/CodeEditApp/CodeEditLanguages.git",
            exact: "0.1.20"
        ),
        // CodeEditSymbols
        .package(
            url: "https://github.com/CodeEditApp/CodeEditSymbols.git",
            exact: "0.2.3"
        ),
        // SwiftLint
        .package(
            url: "https://github.com/lukepistrol/SwiftLintPlugin",
            from: "0.2.2"
        ),
        // Rules for indentation, pair completion, whitespace
        .package(
            url: "https://github.com/ChimeHQ/TextFormation",
            from: "0.8.2"
        ),
        .package(url: "https://github.com/pointfreeco/swift-custom-dump", from: "1.0.0")
    ],
    targets: [
        // A source editor with useful features for code editing.
        .target(
            name: "CodeEditSourceEditor",
            dependencies: [
                "CodeEditTextView",
                "CodeEditLanguages",
                "TextFormation",
                "CodeEditSymbols"
            ],
            plugins: [
                .plugin(name: "SwiftLint", package: "SwiftLintPlugin")
            ]
        ),

        // Tests for the source editor
        .testTarget(
            name: "CodeEditSourceEditorTests",
            dependencies: [
                "CodeEditSourceEditor",
                "CodeEditLanguages",
                .product(name: "CustomDump", package: "swift-custom-dump")
            ],
            plugins: [
                .plugin(name: "SwiftLint", package: "SwiftLintPlugin")
            ]
        ),
    ]
)<|MERGE_RESOLUTION|>--- conflicted
+++ resolved
@@ -16,14 +16,8 @@
     dependencies: [
         // A fast, efficient, text view for code.
         .package(
-<<<<<<< HEAD
-            path: "../CodeEditTextView"
-//            url: "https://github.com/CodeEditApp/CodeEditTextView.git",
-//            from: "0.10.1"
-=======
             url: "https://github.com/CodeEditApp/CodeEditTextView.git",
             from: "0.11.0"
->>>>>>> 1109665d
         ),
         // tree-sitter languages
         .package(
